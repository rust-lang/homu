import hmac
import json
import urllib.parse
from .main import PullReqState, parse_commands, db_query, INTERRUPTED_BY_HOMU_RE, synchronize
from . import utils
from .utils import lazy_debug
import github3
import jinja2
import requests
import pkg_resources
from bottle import get, post, run, request, redirect, abort, response
import hashlib
from threading import Thread
import time
import sys
import os
import traceback

import bottle
bottle.BaseRequest.MEMFILE_MAX = 1024 * 1024 * 10


class G:
    pass
g = G()


def find_state(sha):
    for repo_label, repo_states in g.states.items():
        for state in repo_states.values():
            if state.merge_sha == sha:
                return state, repo_label

    raise ValueError('Invalid SHA')


def get_repo(repo_label, repo_cfg):
    repo = g.repos[repo_label]
    if not repo:
        g.repos[repo_label] = repo = g.gh.repository(repo_cfg['owner'], repo_cfg['name'])

        assert repo.owner.login == repo_cfg['owner']
        assert repo.name == repo_cfg['name']
    return repo


@get('/')
def index():
    return g.tpls['index'].render(repos=sorted(g.repos))


@get('/queue/<repo_label:path>')
def queue(repo_label):
    logger = g.logger.getChild('queue')

    lazy_debug(logger, lambda: 'repo_label: {}'.format(repo_label))

    if repo_label == 'all':
        labels = g.repos.keys()
        multiple = True
    else:
        labels = repo_label.split('+')
        multiple = len(labels) > 1

    states = []
    for label in labels:
        try: states += g.states[label].values()
        except KeyError:
            abort(404, 'No such repository: {}'.format(label))

    pull_states = sorted(states)

    rows = []
    for state in pull_states:
        rows.append({
            'status': state.get_status(),
            'status_ext': ' (try)' if state.try_ else '',
            'priority': 'rollup' if state.rollup else state.priority,
            'url': 'https://github.com/{}/{}/pull/{}'.format(state.owner, state.name, state.num),
            'num': state.num,
            'approved_by': state.approved_by,
            'title': state.title,
            'head_ref': state.head_ref,
            'mergeable': 'yes' if state.mergeable is True else 'no' if state.mergeable is False else '',
            'assignee': state.assignee,
            'repo_label': state.repo_label,
            'repo_url': 'https://github.com/{}/{}'.format(state.owner, state.name),
        })

    return g.tpls['queue'].render(
<<<<<<< HEAD
        repo_label=repo_label,
        states=rows,
        oauth_client_id=g.cfg['github']['app_client_id'],
        total=len(pull_states),
        approved=len([x for x in pull_states if x.approved_by]),
        rolled_up=len([x for x in pull_states if x.rollup]),
        failed=len([x for x in pull_states if x.status == 'failure' or x.status == 'error']),
=======
        repo_label = repo_label,
        states = rows,
        oauth_client_id = g.cfg['github']['app_client_id'],
        total = len(pull_states),
        approved = len([x for x in pull_states if x.approved_by]),
        rolled_up = len([x for x in pull_states if x.rollup]),
        failed = len([x for x in pull_states if x.status == 'failure' or x.status == 'error']),
        multiple = multiple,
>>>>>>> 2104e4b1
    )


@get('/callback')
def callback():
    logger = g.logger.getChild('callback')

    response.content_type = 'text/plain'

    code = request.query.code
    state = json.loads(request.query.state)

    lazy_debug(logger, lambda: 'state: {}'.format(state))

    res = requests.post('https://github.com/login/oauth/access_token', data={
        'client_id': g.cfg['github']['app_client_id'],
        'client_secret': g.cfg['github']['app_client_secret'],
        'code': code,
    })
    args = urllib.parse.parse_qs(res.text)
    token = args['access_token'][0]

    repo_label = state['repo_label']
    repo_cfg = g.repo_cfgs[repo_label]
    repo = get_repo(repo_label, repo_cfg)

    user_gh = github3.login(token=token)

    if state['cmd'] == 'rollup':
        return rollup(user_gh, state, repo_label, repo_cfg, repo)
    elif state['cmd'] == 'synch':
        return synch(user_gh, state, repo_label, repo_cfg, repo)
    else:
        abort(400, 'Invalid command')


def rollup(user_gh, state, repo_label, repo_cfg, repo):
    user_repo = user_gh.repository(user_gh.user().login, repo.name)
    base_repo = user_gh.repository(repo.owner.login, repo.name)

    nums = state.get('nums', [])
    if nums:
        try:
            rollup_states = [g.states[repo_label][num] for num in nums]
        except KeyError as e:
            return 'Invalid PR number: {}'.format(e.args[0])
    else:
        rollup_states = [x for x in g.states[repo_label].values() if x.rollup]
    rollup_states = [x for x in rollup_states if x.approved_by]
    rollup_states.sort(key=lambda x: x.num)

    if not rollup_states:
        return 'No pull requests are marked as rollup'

    base_ref = rollup_states[0].base_ref

    base_sha = repo.ref('heads/' + base_ref).object.sha
    utils.github_set_ref(
        user_repo,
        'heads/' + repo_cfg.get('branch', {}).get('rollup', 'rollup'),
        base_sha,
        force=True,
    )

    successes = []
    failures = []

    for state in rollup_states:
        if base_ref != state.base_ref:
            failures.append(state.num)
            continue

        merge_msg = 'Rollup merge of #{} - {}, r={}\n\n{}\n\n{}'.format(
            state.num,
            state.head_ref,
            state.approved_by,
            state.title,
            state.body,
        )

        try:
            user_repo.merge(repo_cfg.get('branch', {}).get('rollup', 'rollup'), state.head_sha, merge_msg)
        except github3.models.GitHubError as e:
            if e.code != 409:
                raise

            failures.append(state.num)
        else:
            successes.append(state.num)

    title = 'Rollup of {} pull requests'.format(len(successes))
    body = '- Successful merges: {}\n- Failed merges: {}'.format(
        ', '.join('#{}'.format(x) for x in successes),
        ', '.join('#{}'.format(x) for x in failures),
    )

    try:
        pull = base_repo.create_pull(
            title,
            state.base_ref,
            user_repo.owner.login + ':' + repo_cfg.get('branch', {}).get('rollup', 'rollup'),
            body,
        )
    except github3.models.GitHubError as e:
        return e.response.text
    else:
        redirect(pull.html_url)


@post('/github')
def github():
    logger = g.logger.getChild('github')

    response.content_type = 'text/plain'

    payload = request.body.read()
    info = request.json

    lazy_debug(logger, lambda: 'info: {}'.format(utils.remove_url_keys_from_json(info)))

    owner_info = info['repository']['owner']
    owner = owner_info.get('login') or owner_info['name']
    repo_label = g.repo_labels[owner, info['repository']['name']]
    repo_cfg = g.repo_cfgs[repo_label]

    hmac_method, hmac_sig = request.headers['X-Hub-Signature'].split('=')
    if hmac_sig != hmac.new(
        repo_cfg['github']['secret'].encode('utf-8'),
        payload,
        hmac_method,
    ).hexdigest():
        abort(400, 'Invalid signature')

    event_type = request.headers['X-Github-Event']

    if event_type == 'pull_request_review_comment':
        action = info['action']
        original_commit_id = info['comment']['original_commit_id']
        head_sha = info['pull_request']['head']['sha']

        if action == 'created' and original_commit_id == head_sha:
            pull_num = info['pull_request']['number']
            body = info['comment']['body']
            username = info['sender']['login']

            state = g.states[repo_label].get(pull_num)
            if state:
                state.title = info['pull_request']['title']
                state.body = info['pull_request']['body']

                if parse_commands(
                    body,
                    username,
                    repo_cfg,
                    state,
                    g.my_username,
                    g.db,
                    g.states,
                    realtime=True,
                    sha=original_commit_id,
                ):
                    state.save()

                    g.queue_handler()

    elif event_type == 'pull_request':
        action = info['action']
        pull_num = info['number']
        head_sha = info['pull_request']['head']['sha']

        if action == 'synchronize':
            state = g.states[repo_label][pull_num]
            state.head_advanced(head_sha)

            state.save()

        elif action in ['opened', 'reopened']:
            state = PullReqState(pull_num, head_sha, '', g.db, repo_label, g.mergeable_que, g.gh, info['repository']['owner']['login'], info['repository']['name'], g.repos)
            state.title = info['pull_request']['title']
            state.body = info['pull_request']['body']
            state.head_ref = info['pull_request']['head']['repo']['owner']['login'] + ':' + info['pull_request']['head']['ref']
            state.base_ref = info['pull_request']['base']['ref']
            state.set_mergeable(info['pull_request']['mergeable'])
            state.assignee = info['pull_request']['assignee']['login'] if info['pull_request']['assignee'] else ''

            found = False

            if action == 'reopened':
                # FIXME: Review comments are ignored here
                for comment in state.get_repo().issue(pull_num).iter_comments():
                    found = parse_commands(
                        comment.body,
                        comment.user.login,
                        repo_cfg,
                        state,
                        g.my_username,
                        g.db,
                        g.states,
                    ) or found

                status = ''
                for info in utils.github_iter_statuses(state.get_repo(), state.head_sha):
                    if info.context == 'homu':
                        status = info.state
                        break

                state.set_status(status)

            state.save()

            g.states[repo_label][pull_num] = state

            if found:
                g.queue_handler()

        elif action == 'closed':
            state = g.states[repo_label][pull_num]
            if hasattr(state, 'fake_merge_sha'):
                def inner():
                    utils.github_set_ref(
                        state.get_repo(),
                        'heads/' + state.base_ref,
                        state.merge_sha,
                        force=True,
                    )

                def fail(err):
                    state.add_comment(':boom: Failed to recover from the artificial commit. See {} for details. ({})'.format(state.fake_merge_sha, err))

                utils.retry_until(inner, fail, state)

            del g.states[repo_label][pull_num]

            db_query(g.db, 'DELETE FROM pull WHERE repo = ? AND num = ?', [repo_label, pull_num])
            db_query(g.db, 'DELETE FROM build_res WHERE repo = ? AND num = ?', [repo_label, pull_num])
            db_query(g.db, 'DELETE FROM mergeable WHERE repo = ? AND num = ?', [repo_label, pull_num])

            g.queue_handler()

        elif action in ['assigned', 'unassigned']:
            state = g.states[repo_label][pull_num]
            state.assignee = info['pull_request']['assignee']['login'] if info['pull_request']['assignee'] else ''

            state.save()

        else:
            lazy_debug(logger, lambda: 'Invalid pull_request action: {}'.format(action))

    elif event_type == 'push':
        ref = info['ref'][len('refs/heads/'):]

        for state in list(g.states[repo_label].values()):
            if state.base_ref == ref:
                state.set_mergeable(None, cause={
                    'sha': info['head_commit']['id'],
                    'title': info['head_commit']['message'].splitlines()[0],
                })

            if state.head_sha == info['before']:
                state.head_advanced(info['after'])

                state.save()

    elif event_type == 'issue_comment':
        body = info['comment']['body']
        username = info['comment']['user']['login']
        pull_num = info['issue']['number']

        state = g.states[repo_label].get(pull_num)

        if 'pull_request' in info['issue'] and state:
            state.title = info['issue']['title']
            state.body = info['issue']['body']

            if parse_commands(
                body,
                username,
                repo_cfg,
                state,
                g.my_username,
                g.db,
                g.states,
                realtime=True,
            ):
                state.save()

                g.queue_handler()

    elif event_type == 'status':
        try:
            state, repo_label = find_state(info['sha'])
        except ValueError:
            return 'OK'

        if 'status' not in state.build_res:
            return 'OK'

        if info['context'] != repo_cfg['status']['context']:
            return 'OK'

        if info['state'] == 'pending':
            return 'OK'

        for row in info['branches']:
            if row['name'] == state.base_ref:
                return 'OK'

        report_build_res(info['state'] == 'success', info['target_url'], 'status', state, logger, repo_cfg)

    return 'OK'


def report_build_res(succ, url, builder, state, logger, repo_cfg):
    lazy_debug(logger,
               lambda: 'build result {}: builder = {}, succ = {}, current build_res = {}'
                       .format(state, builder, succ, state.build_res_summary()))

    state.set_build_res(builder, succ, url)

    if succ:
        if all(x['res'] for x in state.build_res.values()):
            state.set_status('success')
            desc = 'Test successful'
            utils.github_create_status(state.get_repo(), state.head_sha, 'success', url, desc, context='homu')

            urls = ', '.join('[{}]({})'.format(builder, x['url']) for builder, x in sorted(state.build_res.items()))
            state.add_comment(':sunny: {} - {}'.format(desc, urls))

            if state.approved_by and not state.try_:
                try:
                    try: utils.github_set_ref(state.get_repo(), 'heads/' + state.base_ref, state.merge_sha)
                    except github3.models.GitHubError:
                        utils.github_create_status(state.get_repo(), state.merge_sha, 'success', '', 'Branch protection bypassed', context='homu')
                        utils.github_set_ref(state.get_repo(), 'heads/' + state.base_ref, state.merge_sha)

                    state.fake_merge(repo_cfg)

                except github3.models.GitHubError as e:
                    state.set_status('error')
                    desc = 'Test was successful, but fast-forwarding failed: {}'.format(e)
                    utils.github_create_status(state.get_repo(), state.head_sha, 'error', url, desc, context='homu')

                    state.add_comment(':eyes: ' + desc)

    else:
        if state.status == 'pending':
            state.set_status('failure')
            desc = 'Test failed'
            utils.github_create_status(state.get_repo(), state.head_sha, 'failure', url, desc, context='homu')

            state.add_comment(':broken_heart: {} - [{}]({})'.format(desc, builder, url))

    g.queue_handler()


@post('/buildbot')
def buildbot():
    logger = g.logger.getChild('buildbot')

    response.content_type = 'text/plain'

    for row in json.loads(request.forms.packets):
        if row['event'] == 'buildFinished':
            info = row['payload']['build']
            lazy_debug(logger, lambda: 'info: {}'.format(info))
            props = dict(x[:2] for x in info['properties'])

            if 'retry' in info['text']:
                continue

            if not props['revision']:
                continue

            try:
                state, repo_label = find_state(props['revision'])
            except ValueError:
                lazy_debug(logger,
                           lambda: 'Invalid commit ID from Buildbot: {}'.format(props['revision']))
                continue

            lazy_debug(logger, lambda: 'state: {}, {}'.format(state, state.build_res_summary()))

            if info['builderName'] not in state.build_res:
                lazy_debug(logger,
                           lambda: 'Invalid builder from Buildbot: {}'.format(info['builderName']))
                continue

            repo_cfg = g.repo_cfgs[repo_label]

            if request.forms.secret != repo_cfg['buildbot']['secret']:
                abort(400, 'Invalid secret')

            build_succ = 'successful' in info['text'] or info['results'] == 0

            url = '{}/builders/{}/builds/{}'.format(
                repo_cfg['buildbot']['url'],
                info['builderName'],
                props['buildnumber'],
            )

            if 'interrupted' in info['text']:
                step_name = ''
                for step in reversed(info['steps']):
                    if 'interrupted' in step.get('text', []):
                        step_name = step['name']
                        break

                if step_name:
                    res = requests.get('{}/builders/{}/builds/{}/steps/{}/logs/interrupt'.format(
                        repo_cfg['buildbot']['url'],
                        info['builderName'],
                        props['buildnumber'],
                        step_name,
                    ))

                    mat = INTERRUPTED_BY_HOMU_RE.search(res.text)
                    if mat:
                        interrupt_token = mat.group(1)
                        if getattr(state, 'interrupt_token', '') != interrupt_token:
                            state.interrupt_token = interrupt_token

                            if state.status == 'pending':
                                state.set_status('')

                                desc = ':snowman: The build was interrupted to prioritize another pull request.'
                                state.add_comment(desc)
                                utils.github_create_status(state.get_repo(), state.head_sha, 'error', url, desc, context='homu')

                                g.queue_handler()

                        continue

                else:
                    logger.error('Corrupt payload from Buildbot')

            report_build_res(build_succ, url, info['builderName'], state, logger, repo_cfg)

        elif row['event'] == 'buildStarted':
            info = row['payload']['build']
            lazy_debug(logger, lambda: 'info: {}'.format(info))
            props = dict(x[:2] for x in info['properties'])

            if not props['revision']:
                continue

            try:
                state, repo_label = find_state(props['revision'])
            except ValueError:
                pass
            else:
                if info['builderName'] in state.build_res:
                    repo_cfg = g.repo_cfgs[repo_label]

                    if request.forms.secret != repo_cfg['buildbot']['secret']:
                        abort(400, 'Invalid secret')

                    url = '{}/builders/{}/builds/{}'.format(
                        repo_cfg['buildbot']['url'],
                        info['builderName'],
                        props['buildnumber'],
                    )

                    state.set_build_res(info['builderName'], None, url)

            if g.buildbot_slots[0] == props['revision']:
                g.buildbot_slots[0] = ''

                g.queue_handler()

    return 'OK'


@post('/travis')
def travis():
    logger = g.logger.getChild('travis')

    info = json.loads(request.forms.payload)

    lazy_debug(logger, lambda: 'info: {}'.format(utils.remove_url_keys_from_json(info)))

    try:
        state, repo_label = find_state(info['commit'])
    except ValueError:
        lazy_debug(logger, lambda: 'Invalid commit ID from Travis: {}'.format(info['commit']))
        return 'OK'

    lazy_debug(logger, lambda: 'state: {}, {}'.format(state, state.build_res_summary()))

    if 'travis' not in state.build_res:
        lazy_debug(logger, lambda: 'travis is not a monitored target for {}'.format(state))
        return 'OK'

    repo_cfg = g.repo_cfgs[repo_label]
    token = repo_cfg['travis']['token']
    auth_header = request.headers['Authorization']
    code = hashlib.sha256(('{}/{}{}'.format(state.owner, state.name, token)).encode('utf-8')).hexdigest()
    if auth_header != code:
        # this isn't necessarily an error, e.g. maybe someone is
        # fabricating travis notifications to try to trick Homu, but,
        # I imagine that this will most often occur because a repo is
        # misconfigured.
        logger.warn('authorization failed for {}, maybe the repo has the wrong travis token? '
                    'header = {}, computed = {}'
                    .format(state, auth_header, code))
        abort(400, 'Authorization failed')

    succ = info['result'] == 0

    report_build_res(succ, info['build_url'], 'travis', state, logger, repo_cfg)

    return 'OK'


def synch(user_gh, state, repo_label, repo_cfg, repo):
    if not repo.is_collaborator(user_gh.user().login):
        abort(400, 'You are not a collaborator')

    Thread(target=synchronize, args=[repo_label, repo_cfg, g.logger, g.gh, g.states, g.repos, g.db, g.mergeable_que, g.my_username, g.repo_labels]).start()

    return 'Synchronizing {}...'.format(repo_label)


@post('/admin')
def admin():
    if request.json['secret'] != g.cfg['web']['secret']:
        return 'Authentication failure'

    if request.json['cmd'] == 'repo_new':
        repo_label = request.json['repo_label']
        repo_cfg = request.json['repo_cfg']

        g.states[repo_label] = {}
        g.repos[repo_label] = None
        g.repo_cfgs[repo_label] = repo_cfg
        g.repo_labels[repo_cfg['owner'], repo_cfg['name']] = repo_label

        Thread(target=synchronize, args=[repo_label, repo_cfg, g.logger, g.gh, g.states, g.repos, g.db, g.mergeable_que, g.my_username, g.repo_labels]).start()

        return 'OK'

    elif request.json['cmd'] == 'repo_del':
        repo_label = request.json['repo_label']
        repo_cfg = g.repo_cfgs[repo_label]

        db_query(g.db, 'DELETE FROM pull WHERE repo = ?', [repo_label])
        db_query(g.db, 'DELETE FROM build_res WHERE repo = ?', [repo_label])
        db_query(g.db, 'DELETE FROM mergeable WHERE repo = ?', [repo_label])

        del g.states[repo_label]
        del g.repos[repo_label]
        del g.repo_cfgs[repo_label]
        del g.repo_labels[repo_cfg['owner'], repo_cfg['name']]

        return 'OK'

    elif request.json['cmd'] == 'repo_edit':
        repo_label = request.json['repo_label']
        repo_cfg = request.json['repo_cfg']

        assert repo_cfg['owner'] == g.repo_cfgs[repo_label]['owner']
        assert repo_cfg['name'] == g.repo_cfgs[repo_label]['name']

        g.repo_cfgs[repo_label] = repo_cfg

        return 'OK'

    elif request.json['cmd'] == 'sync_all':
        def inner():
            for repo_label in g.repos:
                try: synchronize(repo_label, g.repo_cfgs[repo_label], g.logger, g.gh, g.states, g.repos, g.db, g.mergeable_que, g.my_username, g.repo_labels)
                except:
                    print('* Error while synchronizing {}'.format(repo_label))
                    traceback.print_exc()

            print('* Done synchronizing all')

        Thread(target=inner).start()

        return 'OK'

    return 'Unrecognized command'


def start(cfg, states, queue_handler, repo_cfgs, repos, logger, buildbot_slots, my_username, db, repo_labels, mergeable_que, gh):
    env = jinja2.Environment(
        loader=jinja2.FileSystemLoader(pkg_resources.resource_filename(__name__, 'html')),
        autoescape=True,
    )
    tpls = {}
    tpls['index'] = env.get_template('index.html')
    tpls['queue'] = env.get_template('queue.html')

    g.cfg = cfg
    g.states = states
    g.queue_handler = queue_handler
    g.repo_cfgs = repo_cfgs
    g.repos = repos
    g.logger = logger.getChild('server')
    g.buildbot_slots = buildbot_slots
    g.tpls = tpls
    g.my_username = my_username
    g.db = db
    g.repo_labels = repo_labels
    g.mergeable_que = mergeable_que
    g.gh = gh

    try: run(host=cfg['web'].get('host', ''), port=cfg['web']['port'], server='waitress')
    except OSError as e:
        print(e, file=sys.stderr)
        os._exit(1)<|MERGE_RESOLUTION|>--- conflicted
+++ resolved
@@ -11,7 +11,6 @@
 from bottle import get, post, run, request, redirect, abort, response
 import hashlib
 from threading import Thread
-import time
 import sys
 import os
 import traceback
@@ -64,7 +63,8 @@
 
     states = []
     for label in labels:
-        try: states += g.states[label].values()
+        try:
+            states += g.states[label].values()
         except KeyError:
             abort(404, 'No such repository: {}'.format(label))
 
@@ -88,7 +88,6 @@
         })
 
     return g.tpls['queue'].render(
-<<<<<<< HEAD
         repo_label=repo_label,
         states=rows,
         oauth_client_id=g.cfg['github']['app_client_id'],
@@ -96,16 +95,7 @@
         approved=len([x for x in pull_states if x.approved_by]),
         rolled_up=len([x for x in pull_states if x.rollup]),
         failed=len([x for x in pull_states if x.status == 'failure' or x.status == 'error']),
-=======
-        repo_label = repo_label,
-        states = rows,
-        oauth_client_id = g.cfg['github']['app_client_id'],
-        total = len(pull_states),
-        approved = len([x for x in pull_states if x.approved_by]),
-        rolled_up = len([x for x in pull_states if x.rollup]),
-        failed = len([x for x in pull_states if x.status == 'failure' or x.status == 'error']),
-        multiple = multiple,
->>>>>>> 2104e4b1
+        multiple=multiple,
     )
 
 
@@ -436,7 +426,8 @@
 
             if state.approved_by and not state.try_:
                 try:
-                    try: utils.github_set_ref(state.get_repo(), 'heads/' + state.base_ref, state.merge_sha)
+                    try:
+                        utils.github_set_ref(state.get_repo(), 'heads/' + state.base_ref, state.merge_sha)
                     except github3.models.GitHubError:
                         utils.github_create_status(state.get_repo(), state.merge_sha, 'success', '', 'Branch protection bypassed', context='homu')
                         utils.github_set_ref(state.get_repo(), 'heads/' + state.base_ref, state.merge_sha)
@@ -675,7 +666,8 @@
     elif request.json['cmd'] == 'sync_all':
         def inner():
             for repo_label in g.repos:
-                try: synchronize(repo_label, g.repo_cfgs[repo_label], g.logger, g.gh, g.states, g.repos, g.db, g.mergeable_que, g.my_username, g.repo_labels)
+                try:
+                    synchronize(repo_label, g.repo_cfgs[repo_label], g.logger, g.gh, g.states, g.repos, g.db, g.mergeable_que, g.my_username, g.repo_labels)
                 except:
                     print('* Error while synchronizing {}'.format(repo_label))
                     traceback.print_exc()
@@ -712,7 +704,8 @@
     g.mergeable_que = mergeable_que
     g.gh = gh
 
-    try: run(host=cfg['web'].get('host', ''), port=cfg['web']['port'], server='waitress')
+    try:
+        run(host=cfg['web'].get('host', ''), port=cfg['web']['port'], server='waitress')
     except OSError as e:
         print(e, file=sys.stderr)
         os._exit(1)